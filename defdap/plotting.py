--- conflicted
+++ resolved
@@ -30,13 +30,8 @@
 class Plot(object):
     """ Class for creating a plot
     """
-<<<<<<< HEAD
-    def __init__(self, ax=None, fig=None, makeInteractive=False, figsize=None, title=None):
-
-=======
-    def __init__(self, ax, axParams={}, fig=None, makeInteractive=False,
+    def __init__(self, ax, axParams={}, fig=None, makeInteractive=False, title=None,
                  **kwargs):
->>>>>>> f78dcb3a
         self.interactive = makeInteractive
         if makeInteractive:
             if fig is not None and ax is not None:
@@ -378,7 +373,7 @@
             scale = self.callingGrain.ownerMap.scale * 1e-6
         self.ax.add_artist(ScaleBar(scale))
 
-    def addTraces(self, angles, topOnly, colours, pos=None, **kwargs):
+    def addTraces(self, angles, colours, topOnly=False, pos=None, **kwargs):
         if pos is None:
             pos = self.callingGrain.centreCoords()
         traces = np.array((-np.sin(angles), np.cos(angles)))
@@ -395,8 +390,6 @@
             self.ax.set_xlim(pos[0]-0.1, pos[0]+0.1)
         else: 
             pivot = 'middle'
-            self.ax.set_ylim(pos[1]-0.1, pos[1]+0.1)
-            self.ax.set_xlim(pos[0]-0.1, pos[0]+0.1)
 
         for i, trace in enumerate(traces.T):
             colour = colours[len(colours) - 1] if i >= len(colours) else colours[i]
@@ -709,16 +702,6 @@
 class CrystalPlot(Plot):
     """ Class for creating a 3D plot for plotting unit cells
     """
-<<<<<<< HEAD
-
-    def __init__(self, fig=None, ax=None):
-        # Initialises plot
-        if ax is None:
-            self.fig = plt.figure(figsize=(6,6))
-            self.ax = self.fig.add_subplot(111, projection='3d', proj_type = 'ortho')
-        else:
-            self.ax=ax
-=======
     def __init__(self, fig=None, ax=None,
                  makeInteractive=False, **kwargs):
         # Set default plot parameters then update with any input
@@ -734,7 +717,6 @@
         super(CrystalPlot, self).__init__(ax, axParams=axParams, fig=fig,
                                           makeInteractive=makeInteractive,
                                           **figParams)
->>>>>>> f78dcb3a
 
         # Set plotting parameters
         self.ax.set_xlim3d(-0.15, 0.15)
