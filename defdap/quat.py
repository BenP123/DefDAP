import numpy as np
import matplotlib.pyplot as plt


class Quat(object):
    defaultProjection = "stereographic"

    def __init__(self, *args, **kwargs):
        self.quatCoef = np.zeros(4, dtype=float)
        # construct with Bunge euler angles (radians, ZXZ)
        if len(args) == 3:
            ph1 = args[0]
            phi = args[1]
            ph2 = args[2]

            self.quatCoef[0] = np.cos(phi / 2.0) * np.cos((ph1 + ph2) / 2.0)
            self.quatCoef[1] = -np.sin(phi / 2.0) * np.cos((ph1 - ph2) / 2.0)
            self.quatCoef[2] = -np.sin(phi / 2.0) * np.sin((ph1 - ph2) / 2.0)
            self.quatCoef[3] = -np.cos(phi / 2.0) * np.sin((ph1 + ph2) / 2.0)
        # construct with array of quat coefficients
        elif len(args) == 1:
            self.quatCoef = args[0]
        # construct with quat coefficients
        elif len(args) == 4:
            self.quatCoef[0] = args[0]
            self.quatCoef[1] = args[1]
            self.quatCoef[2] = args[2]
            self.quatCoef[3] = args[3]

        if self.quatCoef[0] < 0:
            self.quatCoef = self.quatCoef * -1

        # overload static method with instance method of same name in object
        self.plotIPF = self._plotIPF

    @classmethod
    def fromAxisAngle(cls, axis, angle):
        """Create a quat object from an axis angle pair

        Args:
            axis (np.array size 3): Axis of rotation
            angle (float): Rotation arround axis (radians)

        Returns:
            Quat: Initialised Quat object
        """
        # normalise the axis vector
        axis = axis / np.sqrt(np.dot(axis, axis))
        # calculate quat coefficients
        quatCoef = np.zeros(4, dtype=float)
        quatCoef[0] = np.cos(angle / 2)
        quatCoef[1:4] = np.sin(angle / 2) * axis

        # call constructor
        return cls(quatCoef)

    def eulerAngles(self):
        # See Melcher, a. Unser, A. Reichhardt, M. Nestler, B. Conversion of EBSD data by a
        # quaternion based algorithm to be used for grain structure simulations
        # or
        # Rowenhorst, D et al. Consistent representations of and conversions between 3D rotations
        # P = +1

        eulers = np.empty(3, dtype=float)

        q = self.quatCoef
        q03 = q[0]**2 + q[3]**2
        q12 = q[1]**2 + q[2]**2
        chi = np.sqrt(q03 * q12)

        if (chi == 0 and q12 == 0):
            eulers[0] = np.arctan2(-2 * q[0] * q[3],
                                   q[0]**2 - q[3]**2)
            eulers[1] = 0
            eulers[2] = 0

        elif (chi == 0 and q03 == 0):
            eulers[0] = np.arctan2(2 * q[1] * q[2],
                                   q[1]**2 - q[2]**2)
            eulers[1] = np.pi
            eulers[2] = 0

        else:
            cosPh1 = (-q[0] * q[1] - q[2] * q[3]) / chi
            sinPh1 = (-q[0] * q[2] + q[1] * q[3]) / chi

            cosPhi = q[0]**2 + q[3]**2 - q[1]**2 - q[2]**2
            sinPhi = 2 * chi

            cosPh2 = (-q[0] * q[1] + q[2] * q[3]) / chi
            sinPh2 = (q[1] * q[3] + q[0] * q[2]) / chi

            eulers[0] = np.arctan2(sinPh1, cosPh1)
            eulers[1] = np.arctan2(sinPhi, cosPhi)
            eulers[2] = np.arctan2(sinPh2, cosPh2)

        if eulers[0] < 0:
            eulers[0] += 2 * np.pi
        if eulers[2] < 0:
            eulers[2] += 2 * np.pi

        return eulers

    def rotMatrix(self):
        rotMatrix = np.empty((3, 3), dtype=float)

        q = self.quatCoef
        qbar = q[0]**2 - q[1]**2 - q[2]**2 - q[3]**2

        rotMatrix[0, 0] = qbar + 2 * q[1]**2
        rotMatrix[0, 1] = 2 * (q[1] * q[2] - q[0] * q[3])
        rotMatrix[0, 2] = 2 * (q[1] * q[3] + q[0] * q[2])

        rotMatrix[1, 0] = 2 * (q[1] * q[2] + q[0] * q[3])
        rotMatrix[1, 1] = qbar + 2 * q[2]**2
        rotMatrix[1, 2] = 2 * (q[2] * q[3] - q[0] * q[1])

        rotMatrix[2, 0] = 2 * (q[1] * q[3] - q[0] * q[2])
        rotMatrix[2, 1] = 2 * (q[2] * q[3] + q[0] * q[1])
        rotMatrix[2, 2] = qbar + 2 * q[3]**2

        return rotMatrix

    # show components when the quat is printed
    def __repr__(self):
        return "[%.4f, %.4f, %.4f, %.4f]" % (self.quatCoef[0], self.quatCoef[1], self.quatCoef[2], self.quatCoef[3])

    def __str__(self):
        return "[%.4f, %.4f, %.4f, %.4f]" % (self.quatCoef[0], self.quatCoef[1], self.quatCoef[2], self.quatCoef[3])

    def _plotIPF(self, direction, symGroup, **kwargs):
        Quat.plotIPF([self], direction, symGroup, **kwargs)

    # overload * operator for quaterion product and vector product
    def __mul__(self, right):
        if isinstance(right, type(self)):   # another quat
            newQuatCoef = np.zeros(4, dtype=float)
            newQuatCoef[0] = (self.quatCoef[0] * right.quatCoef[0] -
                              np.dot(self.quatCoef[1:4], right.quatCoef[1:4]))
            newQuatCoef[1:4] = (self.quatCoef[0] * right.quatCoef[1:4] +
                                right.quatCoef[0] * self.quatCoef[1:4] +
                                np.cross(self.quatCoef[1:4], right.quatCoef[1:4]))
            return Quat(newQuatCoef)
        raise TypeError()

    # # overload % operator for dot product
    # def __mod__(self, right):
    def dot(self, right):
        if isinstance(right, type(self)):
            return np.dot(self.quatCoef, right.quatCoef)
        raise TypeError()

    # overload + operator
    def __add__(self, right):
        if isinstance(right, type(self)):
            return Quat(self.quatCoef + right.quatCoef)
        raise TypeError()

    # overload += operator
    def __iadd__(self, right):
        if isinstance(right, type(self)):
            self.quatCoef += right.quatCoef
            return self
        raise TypeError()

    # allow array like setting/getting of components
    def __getitem__(self, key):
        return self.quatCoef[key]

    def __setitem__(self, key, value):
        self.quatCoef[key] = value
        return

    def norm(self):
        return np.sqrt(np.dot(self.quatCoef[0:4], self.quatCoef[0:4]))

    def normalise(self):
        self.quatCoef /= self.norm()
        return

    # also the inverse if this is a unit quaterion
    @property
    def conjugate(self):
        return Quat(self.quatCoef[0], -self.quatCoef[1], -self.quatCoef[2], -self.quatCoef[3])

    def transformVector(self, vector):
        """Transforms vector by the quaternion. For EBSD quaterions this
        is a transformation from sample space to crystal space. Perform
        on conjugate of quaternion for crystal to sample.

        Args:
            vector (numpy.ndarray): Vector to transform

        Returns:
            numpy.ndarray: Transformed vector
        """

        if isinstance(vector, np.ndarray) and vector.shape == (3,):
            vectorQuat = Quat(0, vector[0], vector[1], vector[2])
            vectorQuatTransformed = (self * vectorQuat) * self.conjugate
            vectorTransformed = vectorQuatTransformed.quatCoef[1:4]
            return vectorTransformed

        raise TypeError("Vector must be a size 3 numpy array.")

    def misOri(self, right, symGroup, returnQuat=0):
        """Calculate misorientation angle between 2 orientations taking
        into account the symmetries of the crystal structure.
        Angle is 2*arccos(output).

        Args:
            rigth (quat): Orientation to find misorientation to
            symGroup (str): Crystal type (cubic, hexagonal)
            returnQuat (int): What to return

        Returns:
            various:    returnQuat = 0 - misorientation
                        returnQuat = 1 - symmetric equivalent with min misorientation
                        returnQuat = 2 - both
        """
        if isinstance(right, type(self)):
            minMisOri = 0   # actually looking for max of this as it is cos of misoriention angle
            for sym in Quat.symEqv(symGroup):   # loop over symmetrically equivelent orienations
                quatSym = sym * right
                currentMisOri = abs(self.dot(quatSym))
                if currentMisOri > minMisOri:   # keep if misorientation lower
                    minMisOri = currentMisOri
                    minQuatSym = quatSym

            if returnQuat == 1:
                return minQuatSym
            elif returnQuat == 2:
                return minMisOri, minQuatSym
            else:
                return minMisOri
        raise TypeError("Input must be a quaternion.")

    def misOriAxis(self, right):
        """Calculate misorientation axis between 2 orientations.
        This does not consider symmetries of the crystal structure.

        Args:
            rigth (quat): Orientation to find misorientation axis to

        Returns:
            numpy.ndarray: axis of misorientation
        """
        if isinstance(right, type(self)):
            Dq = right * self.conjugate
            Dq = Dq.quatCoef
            misOriAxis = (2 * Dq[1:4] * np.arccos(Dq[0])) / np.sqrt(1 - np.power(Dq[0], 2))

            return misOriAxis
        raise TypeError("Input must be a quaternion.")

# Static methods

    @staticmethod
    def createManyQuats(eulerArray):
        """Create a an array of quats from an array of Euler angles

        Args:
            eulerArray (array): Size 3 x n x ... x m
        """
        ph1 = eulerArray[0]
        phi = eulerArray[1]
        ph2 = eulerArray[2]
        oriShape = eulerArray.shape[1:]

        quatComps = np.zeros((4,) + oriShape, dtype=float)

        quatComps[0] = np.cos(phi / 2.0) * np.cos((ph1 + ph2) / 2.0)
        quatComps[1] = -np.sin(phi / 2.0) * np.cos((ph1 - ph2) / 2.0)
        quatComps[2] = -np.sin(phi / 2.0) * np.sin((ph1 - ph2) / 2.0)
        quatComps[3] = -np.cos(phi / 2.0) * np.sin((ph1 + ph2) / 2.0)

        quats = np.empty(oriShape, dtype=Quat)

        for idx in np.ndindex(oriShape):
            quats[idx] = Quat(quatComps[(slice(None),) + idx])
            # quatComps[(slice(None),) + idx] is equivalent to quatComps[:, idx[0], ..., idx[n]]

        return quats

    @staticmethod
    def calcSymEqvs(quats, symGroup, dtype=np.float):
        syms = Quat.symEqv(symGroup)
        quatComps = np.empty((len(syms), 4, len(quats)), dtype=dtype)

        # store quat components in array
        for i, quat in enumerate(quats):
            quatComps[0, :, i] = quat.quatCoef

        # calculate symmetrical equivalents
        for i, sym in enumerate(syms[1:], start=1):
            # sym[i] * quat for all points (* is quaternion product)
            quatComps[i, 0, :] = (quatComps[0, 0, :] * sym[0] - quatComps[0, 1, :] * sym[1] -
                                  quatComps[0, 2, :] * sym[2] - quatComps[0, 3, :] * sym[3])
            quatComps[i, 1, :] = (quatComps[0, 0, :] * sym[1] + quatComps[0, 1, :] * sym[0] -
                                  quatComps[0, 2, :] * sym[3] + quatComps[0, 3, :] * sym[2])
            quatComps[i, 2, :] = (quatComps[0, 0, :] * sym[2] + quatComps[0, 2, :] * sym[0] -
                                  quatComps[0, 3, :] * sym[1] + quatComps[0, 1, :] * sym[3])
            quatComps[i, 3, :] = (quatComps[0, 0, :] * sym[3] + quatComps[0, 3, :] * sym[0] -
                                  quatComps[0, 1, :] * sym[2] + quatComps[0, 2, :] * sym[1])

            # swap into positve hemisphere if required
            quatComps[i, :, quatComps[i, 0, :] < 0] = -quatComps[i, :, quatComps[i, 0, :] < 0]

        return quatComps

    @staticmethod
    def calcAverageOri(quatComps):
        avOri = np.copy(quatComps[0, :, 0])
        currMisOris = np.empty(quatComps.shape[0])

        for i in range(1, quatComps.shape[2]):
            # calculate misorientation between current average and all symmetrical equivalents
            # Dot product of each symm quat in quatComps with refOri for point i
            currMisOris[:] = abs(np.einsum("ij,j->i", quatComps[:, :, i], avOri))

            # find min misorientation with current average then add to it
            maxIdx = np.argmax(currMisOris[:])
            avOri += quatComps[maxIdx, :, i]

        # Convert components back to a quat and normalise
        avOri = Quat(avOri)
        avOri.normalise()

        return avOri

    @staticmethod
    def calcMisOri(quatComps, refOri):
        misOris = np.empty((quatComps.shape[0], quatComps.shape[2]))

        # Dot product of each quat in quatComps with refOri
        misOris[:, :] = abs(np.einsum("ijk,j->ik", quatComps, refOri.quatCoef))

        maxIdxs0 = np.argmax(misOris, axis=0)
        maxIdxs1 = np.arange(misOris.shape[1])

        minMisOris = misOris[maxIdxs0, maxIdxs1]

        minQuatComps = quatComps[maxIdxs0, :, maxIdxs1].transpose()

        minMisOris[minMisOris > 1] = 1

        return minMisOris, minQuatComps

    @staticmethod
    def polarAngles(x, y, z):      # spherical coordinates as per Wikipedia
        mod = np.sqrt(x**2 + y**2 + z**2)
        x = x / mod
        y = y / mod
        z = z / mod

        # alpha - angle with z axis
        alpha = np.arccos(z)
        # beta - angle around z axis from x in anticlockwise as per ISO
        beta = np.arctan2(y, x)

        return alpha, beta

    @staticmethod
    def stereoProject(*args):
        if len(args) == 3:
            alpha, beta = Quat.polarAngles(args[0], args[1], args[2])
        elif len(args) == 2:
            alpha, beta = args
        else:
            raise Exception("3 arguments for pole directions and 2 for polar angles.")

        alphaComp = np.tan(alpha / 2)
        xp = alphaComp * np.cos(beta)
        yp = alphaComp * np.sin(beta)

        return xp, yp

    @staticmethod
    def lambertProject(*args):
        if len(args) == 3:
            alpha, beta = Quat.polarAngles(args[0], args[1], args[2])
        elif len(args) == 2:
            alpha, beta = args
        else:
            raise Exception("3 arguments for pole directions and 2 for polar angles.")

        alphaComp = np.sqrt(2 * (1 - np.cos(alpha)))
        xp = alphaComp * np.cos(beta)
        yp = alphaComp * np.sin(beta)

        return xp, yp

    @staticmethod
    def _validateProjection(projectionIn, validateDefault=False):
        if validateDefault:
            defaultProjection = None
        else:
            defaultProjection = Quat._validateProjection(Quat.defaultProjection, validateDefault=True)

        if projectionIn is None:
            projection = defaultProjection

        elif type(projectionIn) is str:
            projectionName = projectionIn.replace(" ", "").lower()
            if projectionName in ["lambert", "equalarea"]:
                projection = Quat.lambertProject
            elif projectionName in ["stereographic", "stereo", "equalangle"]:
                projection = Quat.stereoProject
            else:
                print("Unknown projection name, using default")
                projection = defaultProjection

        elif callable(projectionIn):
            projection = projectionIn

        else:
            print("Unknown projection, using default")
            projection = defaultProjection

        if projection is None:
            raise Exception("Problem with default projection.")

        return projection

    @staticmethod
    def plotLine(startPoint, endPoint, plotSymmetries=False, symGroup=None,
                 res=100, projection=None, ax=None, **kwargs):
        projection = Quat._validateProjection(projection)
        if ax is None:
            ax = plt.gca()

        lines = [(startPoint, endPoint)]
        if plotSymmetries:
            if symGroup is None:
                raise Exception("Please provide a symGroup")
            for symm in Quat.symEqv(symGroup)[1:]:
                startPointSymm = symm.transformVector(startPoint).astype(int)
                endPointSymm = symm.transformVector(endPoint).astype(int)

                if startPointSymm[2] < 0:
                    startPointSymm *= -1
                if endPointSymm[2] < 0:
                    endPointSymm *= -1

                lines.append((startPointSymm, endPointSymm))

        linePoints = np.zeros((3, res), dtype=float)
        for line in lines:
            for i in range(3):
                if line[0][i] == line[1][i]:
                    linePoints[i] = np.full(res, line[0][i])
                else:
                    linePoints[i] = np.linspace(line[0][i], line[1][i], res)

            xp, yp = projection(linePoints[0], linePoints[1], linePoints[2])
            ax.plot(xp, yp, **kwargs)

    @staticmethod
    def labelPoint(point, label, projection=None, ax=None, padX=0, padY=0, **kwargs):
        projection = Quat._validateProjection(projection)
        if ax is None:
            ax = plt.gca()

        xp, yp = projection(point[0], point[1], point[2])
        ax.text(xp + padX, yp + padY, label, **kwargs)

    @staticmethod
    def plotPoleAxis(plotType, symGroup, projection=None, ax=None):
        projection = Quat._validateProjection(projection)
        if ax is None:
            ax = plt.gca()

        if plotType == "IPF" and symGroup == "cubic":
            # line between [001] and [111]
            Quat.plotLine(
                np.array([0, 0, 1]), np.array([1, 1, 1]),
                projection=projection, ax=ax, c='k', lw=2
            )

            # line between [001] and [101]
            Quat.plotLine(
                np.array([0, 0, 1]), np.array([1, 0, 1]),
                projection=projection, ax=ax, c='k', lw=2
            )

            # line between [101] and [111]
            Quat.plotLine(
                np.array([1, 0, 1]), np.array([1, 1, 1]),
                projection=projection, ax=ax, c='k', lw=2
            )

            # label poles
            Quat.labelPoint(
                np.array([0, 0, 1]), '001',
                projection=projection, ax=ax, padY=-0.005, va='top', ha='center'
            )
            Quat.labelPoint(
                np.array([1, 0, 1]), '101',
                projection=projection, ax=ax, padY=-0.005, va='top', ha='center'
            )
            Quat.labelPoint(
                np.array([1, 1, 1]), '111',
                projection=projection, ax=ax, padY=0.005, va='bottom', ha='center'
            )

        elif plotType == "IPF" and symGroup == "hexagonal":
            # line between [0001] and [10-10] ([001] and [210]) - converted to cubic axes
            Quat.plotLine(
                np.array([0, 0, 1]), np.array([np.sqrt(3), 1, 0]),
                projection=projection, ax=ax, c='k', lw=2
            )

            # line between [0001] and [2-1-10] ([001] and [100]) - converted to cubic axes
            Quat.plotLine(
                np.array([0, 0, 1]), np.array([1, 0, 0]),
                projection=projection, ax=ax, c='k', lw=2
            )

            # line between [2-1-10] and [10-10] ([100] and [210]) - converted to cubic axes
            Quat.plotLine(
                np.array([1, 0, 0]), np.array([np.sqrt(3), 1, 0]),
                projection=projection, ax=ax, c='k', lw=2
            )

            # label poles
            Quat.labelPoint(
                np.array([0, 0, 1]), '0001',
                projection=projection, ax=ax, padY=-0.008, va='top', ha='center'
            )
            Quat.labelPoint(
                np.array([1, 0, 0]), '2-1-10',
                projection=projection, ax=ax, padY=-0.008, va='top', ha='center'
            )
            Quat.labelPoint(
                np.array([np.sqrt(3), 1, 0]), '10-10',
                projection=projection, ax=ax, padY=0.008, va='bottom', ha='center'
            )

        else:
            raise Exception("Only works for cubic and hexagonal IPFs")

        ax.axis('equal')
        ax.axis('off')

    @staticmethod
    def plotIPF(quats, direction, symGroup, projection=None, ax=None, markerColour=None, markerSize=40, **kwargs):
        """
        Plot IPF of orientations for specified sample diection.

        Parameters
        ----------
        quats : enumerable(quat)
            Quats to plot on the IPF
        direction : np.array
            Sample reference direction for IPF
        symGroup : string
            Crystal type (cubic, hexagonal)
        projection
             Projection to use. Either string (stereographic or lambert) or a function
        ax
            matplotlib axis to plot on, if not provided the current active axis is used
        markerColour : string
            Colour of markers (only used for half and half colouring, otherwise us arguemnt c)
        markerSize : int
            Size of markers (only used for half and half colouring, otherwise us arguemnt s)
        kwargs
            All other arguments are passed to the matplotlib scatter call
        """
        projection = Quat._validateProjection(projection)
        plotParams = {'marker': '+'}
        plotParams.update(kwargs)
        if ax is None:
            ax = plt.gca()

        alphaFund, betaFund = Quat.calcFundDirs(quats, direction, symGroup)

        # project onto equatorial plane
        xp, yp = Quat.stereoProject(alphaFund, betaFund)

        # Plot IPF axis
        Quat.plotPoleAxis("IPF", symGroup, projection=projection, ax=ax)

        # plot poles
        # plot markers with 'half and half' colour
        if type(markerColour) == str:
            markerColour = [markerColour]

        if len(markerColour) == 1:
            ax.scatter(xp, yp, c=markerColour, **plotParams)
        elif len(markerColour) == 2:
            pos = (xp, yp)
            r1 = 0.5
            r2 = r1 + 0.5
            markerSize = np.sqrt(markerSize)

            x = [0] + np.cos(np.linspace(0, 2 * np.pi * r1, 10)).tolist()
            y = [0] + np.sin(np.linspace(0, 2 * np.pi * r1, 10)).tolist()
            xy1 = list(zip(x, y))

            x = [0] + np.cos(np.linspace(2 * np.pi * r1, 2 * np.pi * r2, 10)).tolist()
            y = [0] + np.sin(np.linspace(2 * np.pi * r1, 2 * np.pi * r2, 10)).tolist()
            xy2 = list(zip(x, y))

            ax.scatter(pos[0], pos[1], marker=(xy1, 0), s=markerSize, c=markerColour[0], **plotParams)
            ax.scatter(pos[0], pos[1], marker=(xy2, 0), s=markerSize, c=markerColour[1], **plotParams)
        else:
            raise Exception("specify one colour for solid markers or list two for 'half and half'")

    @staticmethod
    def plotIPFmap(quatArray, direction, symGroup, **kwargs):
        # quats is an nxm array of quaternion orientations; symGroup must be "cubic"
        plotParams = {}
        plotParams.update(kwargs)

        # flatten quat array to single dimension
        mapShape = quatArray.shape
        quats = quatArray.flatten()

        # calculate IPF colours
        IPFcolours = Quat.calcIPFcolours(quats, direction, symGroup)

        # reshape back to 2d array
        IPFcolours = np.reshape(IPFcolours, mapShape + (3, ))

        # plot map
        plt.imshow(IPFcolours, **kwargs)
        plt.show()

    @staticmethod
    def calcIPFcolours(quats, direction, symGroup):
        numQuats = len(quats)

        # Calculating as float32 seems to speed this up
        alphaFund, betaFund = Quat.calcFundDirs(quats, direction, symGroup, dtype=np.float32)

        # revert to cartesians
        # at some this should be changed to have the quats dimention last to fit with numpys row major storage
        # direction vector in cartesians. Changes this to float32 causes errors in arccos, so leave to default to 64
        dirvec = np.empty((numQuats, 3))
        dirvec[:, 0] = np.sin(alphaFund) * np.cos(betaFund)
        dirvec[:, 1] = np.sin(alphaFund) * np.sin(betaFund)
        dirvec[:, 2] = np.cos(alphaFund)
        rvect = np.matlib.repmat([0., 0., 1.], numQuats, 1)
        gvect = np.matlib.repmat([1., 0., 1.] / np.sqrt(2), numQuats, 1)
        bvect = np.matlib.repmat([1., 1., 1.] / np.sqrt(3), numQuats, 1)
        rgb = np.zeros((numQuats, 3))

        # Red Component; these subroutines are converted from Stephen Cluff's IPF_rgbcalc.m (BYU)
        RDirPlane = np.cross(dirvec, rvect)
        GBplane = np.cross(bvect, gvect)
        Rintersect = np.cross(RDirPlane, GBplane)
        NORM = np.sqrt(np.power(Rintersect[:, 0], 2) + np.power(Rintersect[:, 1], 2) + np.power(Rintersect[:, 2], 2))
        Rintersect[NORM != 0, :] = np.divide(Rintersect[NORM != 0, :], np.transpose(np.matlib.repmat(NORM[NORM != 0], 3, 1)))

        temp = np.arccos(np.einsum("ij,ij->i", dirvec, Rintersect))
        Rintersect[temp > (np.pi / 2), :] = Rintersect[temp > (np.pi / 2), :] * -1
        rgb[:, 0] = np.divide(np.arccos(np.einsum("ij,ij->i", dirvec, Rintersect)), np.arccos(np.einsum("ij,ij->i", rvect, Rintersect)))

        # Green Component
        GDirPlane = np.cross(dirvec, gvect)
        RBplane = np.cross(rvect, bvect)
        Gintersect = np.cross(GDirPlane, RBplane)
        NORM = np.sqrt(np.power(Gintersect[:, 0], 2) + np.power(Gintersect[:, 1], 2) + np.power(Gintersect[:, 2], 2))
        Gintersect[NORM != 0, :] = np.divide(Gintersect[NORM != 0, :], np.transpose(np.matlib.repmat(NORM[NORM != 0], 3, 1)))

        temp = np.arccos(np.einsum("ij,ij->i", dirvec, Gintersect))
        Gintersect[temp > (np.pi / 2), :] = Gintersect[temp > (np.pi / 2), :] * -1
        rgb[:, 1] = np.divide(np.arccos(np.einsum("ij,ij->i", dirvec, Gintersect)), np.arccos(np.einsum("ij,ij->i", gvect, Gintersect)))

        # Blue Component
        BDirPlane = np.cross(dirvec, bvect)
        RGplane = np.cross(gvect, rvect)
        Bintersect = np.cross(BDirPlane, RGplane)
        NORM = np.sqrt(np.power(Bintersect[:, 0], 2) + np.power(Bintersect[:, 1], 2) + np.power(Bintersect[:, 2], 2))
        Bintersect[NORM != 0, :] = np.divide(Bintersect[NORM != 0, :], np.transpose(np.matlib.repmat(NORM[NORM != 0], 3, 1)))

        temp = np.arccos(np.einsum("ij,ij->i", dirvec, Bintersect))
        Bintersect[temp > (np.pi / 2), :] = Bintersect[temp > (np.pi / 2), :] * -1
        rgb[:, 2] = np.divide(np.arccos(np.einsum("ij,ij->i", dirvec, Bintersect)), np.arccos(np.einsum("ij,ij->i", bvect, Bintersect)))

        rgb = np.divide(rgb, np.transpose(np.matlib.repmat(np.amax(rgb, 1), 3, 1)))

        return rgb

    @staticmethod
    def calcFundDirs(quats, direction, symGroup, dtype=np.float):
        # convert direction to float array
        direction = np.array(direction, dtype=dtype)

        # get array of symmetry operations. shape - (numSym, 4, numQuats)
        quatCompsSym = Quat.calcSymEqvs(quats, symGroup, dtype=dtype)

        # array to store crytal directions for all orientations and symmetries
        directionCrystal = np.empty((3, quatCompsSym.shape[0], quatCompsSym.shape[2]), dtype=dtype)

        # temp variables to use bleow
        quatDotVec = (quatCompsSym[:, 1, :] * direction[0] +
                      quatCompsSym[:, 2, :] * direction[1] +
                      quatCompsSym[:, 3, :] * direction[2])
        temp = (np.square(quatCompsSym[:, 0, :]) - np.square(quatCompsSym[:, 1, :]) -
                np.square(quatCompsSym[:, 2, :]) - np.square(quatCompsSym[:, 3, :]))

        # transform the pole direction to crystal coords for all orientations and symmetries
        # (quatCompsSym * vectorQuat) * quatCompsSym.conjugate
        directionCrystal[0, :, :] = (2 * quatDotVec * quatCompsSym[:, 1, :] +
                                     temp * direction[0] +
                                     2 * quatCompsSym[:, 0, :] * (quatCompsSym[:, 2, :] * direction[2] -
                                                                  quatCompsSym[:, 3, :] * direction[1]))
        directionCrystal[1, :, :] = (2 * quatDotVec * quatCompsSym[:, 2, :] +
                                     temp * direction[1] +
                                     2 * quatCompsSym[:, 0, :] * (quatCompsSym[:, 3, :] * direction[0] -
                                                                  quatCompsSym[:, 1, :] * direction[2]))
        directionCrystal[2, :, :] = (2 * quatDotVec * quatCompsSym[:, 3, :] +
                                     temp * direction[2] +
                                     2 * quatCompsSym[:, 0, :] * (quatCompsSym[:, 1, :] * direction[1] -
                                                                  quatCompsSym[:, 2, :] * direction[0]))

        # normalise vectors
        directionCrystal /= np.sqrt(np.einsum('ijk,ijk->jk', directionCrystal, directionCrystal))

        # move all vectors into north hemisphere
        directionCrystal[:, directionCrystal[2, :, :] < 0] *= -1

        # convert to spherical coordinates
        alpha, beta = Quat.polarAngles(directionCrystal[0], directionCrystal[1], directionCrystal[2])

        # find the poles in the fundamental triangle
        if symGroup == "cubic":
            # first beta should be between 0 and 45 deg leaving 3 symmetric equivalents per orientation
            trialPoles = np.logical_and(beta >= 0, beta <= np.pi / 4)

            # if less than 3 left need to expand search slighly to catch edge cases
            if np.sum(np.sum(trialPoles, axis=0) < 3) > 0:
                deltaBeta = 1e-8
                trialPoles = np.logical_and(beta >= -deltaBeta, beta <= np.pi / 4 + deltaBeta)

            # create array to store angles of pols in fundermental triangle
            alphaFund, betaFund = np.empty((quatCompsSym.shape[2])), np.empty((quatCompsSym.shape[2]))

            # now of symmetric equivalents left we want the one with minimum alpha
            # loop over different orientations
            # this seems quite slow so might be worth finding a different way to do it
            for i in range(trialPoles.shape[1]):
                # create array of indexes of poles kept in previous step
                trialPoleIdxs = np.arange(trialPoles.shape[0])[trialPoles[:, i]]

                # find pole with minimum alpha of those kept in previous step
                # then use trialPoleIdxs to get its index in original arrays
                poleIdx = trialPoleIdxs[np.argmin(alpha[trialPoles[:, i], i])]

                # add to final array of poles
                alphaFund[i] = alpha[poleIdx, i]
                betaFund[i] = beta[poleIdx, i]

        elif symGroup == "hexagonal":
            # first beta should be between 0 and 30 deg leaving 1 symmetric equivalent per orientation
            trialPoles = np.logical_and(beta >= 0, beta <= np.pi / 6)

            # if less than 1 left need to expand search slighly to catch edge cases
            if np.sum(np.sum(trialPoles, axis=0) < 1) > 0:
                deltaBeta = 1e-8
                trialPoles = np.logical_and(beta >= -deltaBeta, beta <= np.pi / 6 + deltaBeta)

            alphaFund = alpha[trialPoles]
            betaFund = beta[trialPoles]

        else:
            raise Exception("symGroup must be cubic or hexagonal")

<<<<<<< HEAD
        return alphaFund, betaFund
=======
        # project onto equatorial plane
        xp, yp = projection(alphaFund, betaFund)

        # plot poles
        # plot markers with 'half and half' colour
        if type(markerColour) == str:
            markerColour = [markerColour]

        if markerColour is None:
            ax.scatter(xp, yp, **plotParams)
        elif len(markerColour) == 2:
            pos = (xp, yp)
            r1 = 0.5
            r2 = r1 + 0.5
            markerSize = np.sqrt(markerSize)

            x = [0] + np.cos(np.linspace(0, 2 * np.pi * r1, 10)).tolist()
            y = [0] + np.sin(np.linspace(0, 2 * np.pi * r1, 10)).tolist()
            xy1 = list(zip(x, y))

            x = [0] + np.cos(np.linspace(2 * np.pi * r1, 2 * np.pi * r2, 10)).tolist()
            y = [0] + np.sin(np.linspace(2 * np.pi * r1, 2 * np.pi * r2, 10)).tolist()
            xy2 = list(zip(x, y))

            ax.scatter(pos[0], pos[1], marker=(xy1, 0), s=markerSize, c=markerColour[0], **plotParams)
            ax.scatter(pos[0], pos[1], marker=(xy2, 0), s=markerSize, c=markerColour[1], **plotParams)
>>>>>>> b7f906f7

    @staticmethod
    def symEqv(group):
        overRoot2 = np.sqrt(2) / 2
        sqrt3over2 = np.sqrt(3) / 2
        qsym = []
        # identity - this should always be returned as the first symmetry
        qsym.append(Quat(np.array([1.0, 0.0, 0.0, 0.0])))

        # from Pete Bate's fspl_orir.f90 code
        # checked for consistency with mtex
        # cubic tetrads(100)
        qsym.append(Quat(np.array([overRoot2, overRoot2, 0.0, 0.0])))
        qsym.append(Quat(np.array([0.0, 1.0, 0.0, 0.0])))
        qsym.append(Quat(np.array([overRoot2, -overRoot2, 0.0, 0.0])))

        qsym.append(Quat(np.array([overRoot2, 0.0, overRoot2, 0.0])))
        qsym.append(Quat(np.array([0.0, 0.0, 1.0, 0.0])))
        qsym.append(Quat(np.array([overRoot2, 0.0, -overRoot2, 0.0])))

        qsym.append(Quat(np.array([overRoot2, 0.0, 0.0, overRoot2])))
        qsym.append(Quat(np.array([0.0, 0.0, 0.0, 1.0])))
        qsym.append(Quat(np.array([overRoot2, 0.0, 0.0, -overRoot2])))

        # cubic dyads (110)
        qsym.append(Quat(np.array([0.0, overRoot2, overRoot2, 0.0])))
        qsym.append(Quat(np.array([0.0, -overRoot2, overRoot2, 0.0])))

        qsym.append(Quat(np.array([0.0, overRoot2, 0.0, overRoot2])))
        qsym.append(Quat(np.array([0.0, -overRoot2, 0.0, overRoot2])))

        qsym.append(Quat(np.array([0.0, 0.0, overRoot2, overRoot2])))
        qsym.append(Quat(np.array([0.0, 0.0, -overRoot2, overRoot2])))

        # cubic triads (111)
        qsym.append(Quat(np.array([0.5, 0.5, 0.5, 0.5])))
        qsym.append(Quat(np.array([0.5, -0.5, -0.5, -0.5])))

        qsym.append(Quat(np.array([0.5, -0.5, 0.5, 0.5])))
        qsym.append(Quat(np.array([0.5, 0.5, -0.5, -0.5])))

        qsym.append(Quat(np.array([0.5, 0.5, -0.5, 0.5])))
        qsym.append(Quat(np.array([0.5, -0.5, 0.5, -0.5])))

        qsym.append(Quat(np.array([0.5, 0.5, 0.5, -0.5])))
        qsym.append(Quat(np.array([0.5, -0.5, -0.5, 0.5])))

        # hexagonal hexads
        qsym.append(Quat(np.array([sqrt3over2, 0.0, 0.0, 0.5])))
        qsym.append(Quat(np.array([0.5, 0.0, 0.0, sqrt3over2])))
        qsym.append(Quat(np.array([0.5, 0.0, 0.0, -sqrt3over2])))
        qsym.append(Quat(np.array([sqrt3over2, 0.0, 0.0, -0.5])))

        # hexagonal diads
        qsym.append(Quat(np.array([0.0, -0.5, -sqrt3over2, 0.0])))
        qsym.append(Quat(np.array([0.0, 0.5, -sqrt3over2, 0.0])))
        qsym.append(Quat(np.array([0.0, sqrt3over2, -0.5, 0.0])))
        qsym.append(Quat(np.array([0.0, -sqrt3over2, -0.5, 0.0])))

        if group == 'cubic':
            return qsym[0:24]
        elif group == 'hexagonal':
            return [qsym[0], qsym[2], qsym[5], qsym[8]] + qsym[-8:32]
        else:
            return [qsym[0]]<|MERGE_RESOLUTION|>--- conflicted
+++ resolved
@@ -582,11 +582,11 @@
 
         # plot poles
         # plot markers with 'half and half' colour
-        if type(markerColour) == str:
+        if type(markerColour) is str:
             markerColour = [markerColour]
 
-        if len(markerColour) == 1:
-            ax.scatter(xp, yp, c=markerColour, **plotParams)
+        if markerColour is None:
+            ax.scatter(xp, yp, **plotParams)
         elif len(markerColour) == 2:
             pos = (xp, yp)
             r1 = 0.5
@@ -767,36 +767,7 @@
         else:
             raise Exception("symGroup must be cubic or hexagonal")
 
-<<<<<<< HEAD
         return alphaFund, betaFund
-=======
-        # project onto equatorial plane
-        xp, yp = projection(alphaFund, betaFund)
-
-        # plot poles
-        # plot markers with 'half and half' colour
-        if type(markerColour) == str:
-            markerColour = [markerColour]
-
-        if markerColour is None:
-            ax.scatter(xp, yp, **plotParams)
-        elif len(markerColour) == 2:
-            pos = (xp, yp)
-            r1 = 0.5
-            r2 = r1 + 0.5
-            markerSize = np.sqrt(markerSize)
-
-            x = [0] + np.cos(np.linspace(0, 2 * np.pi * r1, 10)).tolist()
-            y = [0] + np.sin(np.linspace(0, 2 * np.pi * r1, 10)).tolist()
-            xy1 = list(zip(x, y))
-
-            x = [0] + np.cos(np.linspace(2 * np.pi * r1, 2 * np.pi * r2, 10)).tolist()
-            y = [0] + np.sin(np.linspace(2 * np.pi * r1, 2 * np.pi * r2, 10)).tolist()
-            xy2 = list(zip(x, y))
-
-            ax.scatter(pos[0], pos[1], marker=(xy1, 0), s=markerSize, c=markerColour[0], **plotParams)
-            ax.scatter(pos[0], pos[1], marker=(xy2, 0), s=markerSize, c=markerColour[1], **plotParams)
->>>>>>> b7f906f7
 
     @staticmethod
     def symEqv(group):
