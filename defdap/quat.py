# Copyright 2021 Mechanics of Microstructures Group
#    at The University of Manchester
#
# Licensed under the Apache License, Version 2.0 (the "License");
# you may not use this file except in compliance with the License.
# You may obtain a copy of the License at
#
#     http://www.apache.org/licenses/LICENSE-2.0
#
# Unless required by applicable law or agreed to in writing, software
# distributed under the License is distributed on an "AS IS" BASIS,
# WITHOUT WARRANTIES OR CONDITIONS OF ANY KIND, either express or implied.
# See the License for the specific language governing permissions and
# limitations under the License.

import numpy as np

from defdap import plotting

from typing import Union, Tuple, List, Optional


class Quat(object):
    """Class used to define and perform operations on quaternions. These
    are interpreted in the passive sense.

    """
    __slots__ = ['quat_coef']

    def __init__(self, *args, allow_southern: Optional[bool] = False) -> None:
        """
        Construct a Quat object from 4 quat coefficients or an array of
        quat coefficients.

        Parameters
        ----------
        *args
            Variable length argument list.
        allow_southern
            if False, move quat to northern hemisphere.

        """
        # construct with array of quat coefficients
        if len(args) == 1:
            if len(args[0]) != 4:
                raise TypeError("Arrays input must have 4 elements")
            self.quat_coef = np.array(args[0], dtype=float)

        # construct with quat coefficients
        elif len(args) == 4:
            self.quat_coef = np.array(args, dtype=float)

        else:
            raise TypeError("Incorrect argument length. Input should be "
                            "an array of quat coefficients or idividual "
                            "quat coefficients")

        # move to northern hemisphere
        if not allow_southern and self.quat_coef[0] < 0:
            self.quat_coef = self.quat_coef * -1

    @classmethod
    def from_euler_angles(cls, ph1: float, phi: float, ph2: float) -> 'Quat':
        """Create a quat object from 3 Bunge euler angles.

        Parameters
        ----------
        ph1
            First Euler angle, rotation around Z in radians.
        phi
            Second Euler angle, rotation around new X in radians.
        ph2
            Third Euler angle, rotation around new Z in radians.

        Returns
        -------
        defdap.quat.Quat
            Initialised Quat object.

        """
        # calculate quat coefficients
        quat_coef = np.array([
            np.cos(phi / 2.0) * np.cos((ph1 + ph2) / 2.0),
            -np.sin(phi / 2.0) * np.cos((ph1 - ph2) / 2.0),
            -np.sin(phi / 2.0) * np.sin((ph1 - ph2) / 2.0),
            -np.cos(phi / 2.0) * np.sin((ph1 + ph2) / 2.0)
        ], dtype=float)

        # call constructor
        return cls(quat_coef)

    @classmethod
    def from_axis_angle(cls, axis: np.ndarray, angle: float) -> 'Quat':
        """Create a quat object from a rotation around an axis. This
        creates a quaternion to represent the passive rotation (-ve axis).

        Parameters
        ----------
        axis
            Axis that the rotation is applied around.
        angle
            Magnitude of rotation in radians.

        Returns
        -------
        defdap.quat.Quat
            Initialised Quat object.

        """
        # normalise the axis vector
        axis = np.array(axis)
        axis = axis / np.sqrt(np.dot(axis, axis))
        # calculate quat coefficients
        quat_coef = np.zeros(4, dtype=float)
        quat_coef[0] = np.cos(angle / 2)
        quat_coef[1:4] = -np.sin(angle / 2) * axis

        # call constructor
        return cls(quat_coef)

    def euler_angles(self) -> np.ndarray:
        """Calculate the Euler angle representation for this rotation.

        Returns
        -------
        eulers : numpy.ndarray, shape 3
            Bunge euler angles (in radians).

        References
        ----------
            Melcher A. et al., 'Conversion of EBSD data by a quaternion
            based algorithm to be used for grain structure simulations',
            Technische Mechanik, 30(4)401 – 413

            Rowenhorst D. et al., 'Consistent representations of and
            conversions between 3D rotations',
            Model. Simul. Mater. Sci. Eng., 23(8)

        """
        eulers = np.empty(3, dtype=float)

        q = self.quat_coef
        q03 = q[0]**2 + q[3]**2
        q12 = q[1]**2 + q[2]**2
        chi = np.sqrt(q03 * q12)

        if chi == 0 and q12 == 0:
            eulers[0] = np.arctan2(-2 * q[0] * q[3], q[0]**2 - q[3]**2)
            eulers[1] = 0
            eulers[2] = 0

        elif chi == 0 and q03 == 0:
            eulers[0] = np.arctan2(2 * q[1] * q[2], q[1]**2 - q[2]**2)
            eulers[1] = np.pi
            eulers[2] = 0

        else:
            cosPh1 = (-q[0] * q[1] - q[2] * q[3]) / chi
            sinPh1 = (-q[0] * q[2] + q[1] * q[3]) / chi

            cosPhi = q[0]**2 + q[3]**2 - q[1]**2 - q[2]**2
            sinPhi = 2 * chi

            cosPh2 = (-q[0] * q[1] + q[2] * q[3]) / chi
            sinPh2 = (q[1] * q[3] + q[0] * q[2]) / chi

            eulers[0] = np.arctan2(sinPh1, cosPh1)
            eulers[1] = np.arctan2(sinPhi, cosPhi)
            eulers[2] = np.arctan2(sinPh2, cosPh2)

        if eulers[0] < 0:
            eulers[0] += 2 * np.pi
        if eulers[2] < 0:
            eulers[2] += 2 * np.pi

        return eulers

    def rot_matrix(self) -> np.ndarray:
        """Calculate the rotation matrix representation for this rotation.

        Returns
        -------
        rot_matrix : numpy.ndarray, shape (3, 3)
            Rotation matrix.

        References
        ----------
            Melcher A. et al., 'Conversion of EBSD data by a quaternion
            based algorithm to be used for grain structure simulations',
            Technische Mechanik, 30(4)401 – 413

            Rowenhorst D. et al., 'Consistent representations of and
            conversions between 3D rotations',
            Model. Simul. Mater. Sci. Eng., 23(8)

        """
        rot_matrix = np.empty((3, 3), dtype=float)

        q = self.quat_coef
        qbar = q[0]**2 - q[1]**2 - q[2]**2 - q[3]**2

        rot_matrix[0, 0] = qbar + 2 * q[1]**2
        rot_matrix[0, 1] = 2 * (q[1] * q[2] - q[0] * q[3])
        rot_matrix[0, 2] = 2 * (q[1] * q[3] + q[0] * q[2])

        rot_matrix[1, 0] = 2 * (q[1] * q[2] + q[0] * q[3])
        rot_matrix[1, 1] = qbar + 2 * q[2]**2
        rot_matrix[1, 2] = 2 * (q[2] * q[3] - q[0] * q[1])

        rot_matrix[2, 0] = 2 * (q[1] * q[3] - q[0] * q[2])
        rot_matrix[2, 1] = 2 * (q[2] * q[3] + q[0] * q[1])
        rot_matrix[2, 2] = qbar + 2 * q[3]**2

        return rot_matrix

    # show components when the quat is printed
    def __repr__(self) -> str:
        return "[{:.4f}, {:.4f}, {:.4f}, {:.4f}]".format(*self.quat_coef)

    def __str__(self) -> str:
        return self.__repr__()

    def __eq__(self, right: 'Quat') -> bool:
        return (isinstance(right, type(self)) and 
            self.quatCoef.tolist() == right.quatCoef.tolist())

    def __hash__(self) -> int:
        return hash(tuple(self.quatCoef.tolist()))

    def _plotIPF(
        self,
        direction: np.ndarray,
        symGroup: str,
        **kwargs
    ) -> 'plotting.PolePlot':
        Quat.plotIPF([self], direction, symGroup, **kwargs)

    # overload * operator for quaternion product and vector product
    def __mul__(self, right: 'Quat', allow_southern: bool = False) -> 'Quat':
        if isinstance(right, type(self)):   # another quat
            newQuatCoef = np.zeros(4, dtype=float)
            newQuatCoef[0] = (
                    self.quat_coef[0] * right.quat_coef[0] -
                    np.dot(self.quat_coef[1:4], right.quat_coef[1:4])
            )
            newQuatCoef[1:4] = (
                    self.quat_coef[0] * right.quat_coef[1:4] +
                    right.quat_coef[0] * self.quat_coef[1:4] +
                    np.cross(self.quat_coef[1:4], right.quat_coef[1:4])
            )
            return Quat(newQuatCoef, allow_southern=allow_southern)

        raise TypeError("{:} - {:}".format(type(self), type(right)))

    def dot(self, right: 'Quat') -> float:
        """ Calculate dot product between two quaternions.

        Parameters
        ----------
        right
            Right hand quaternion.

        Returns
        -------
        float
            Dot product.

        """
        if isinstance(right, type(self)):
            return np.dot(self.quat_coef, right.quat_coef)
        raise TypeError()

    # overload + operator
    def __add__(self, right: 'Quat') -> 'Quat':
        if isinstance(right, type(self)):
            return Quat(self.quat_coef + right.quat_coef)
        raise TypeError()

    # overload += operator
    def __iadd__(self, right: 'Quat') -> 'Quat':
        if isinstance(right, type(self)):
            self.quat_coef += right.quat_coef
            return self
        raise TypeError()

    # allow array like setting/getting of components
    def __getitem__(self, key: int) -> float:
        return self.quat_coef[key]

    def __setitem__(self, key: int, value: float) -> None:
        self.quat_coef[key] = value

    def norm(self) -> float:
        """Calculate the norm of the quaternion.

        Returns
        -------
        float
            Norm of the quaternion.

        """
        return np.sqrt(np.dot(self.quat_coef[0:4], self.quat_coef[0:4]))

    def normalise(self) -> 'Quat':
        """ Normalise the quaternion (turn it into an unit quaternion).

        Returns
        -------
        defdap.quat.Quat
            Normalised quaternion.

        """
        self.quat_coef /= self.norm()
        return

    # also the inverse if this is a unit quaternion
    @property
    def conjugate(self) -> 'Quat':
        """Calculate the conjugate of the quaternion.

        Returns
        -------
        defdap.quat.Quat
            Conjugate of quaternion.

        """
        return Quat(self[0], -self[1], -self[2], -self[3])

    def transform_vector(
        self,
        vector: Union[Tuple, List, np.ndarray]
    ) -> np.ndarray:
        """
        Transforms vector by the quaternion. For passive EBSD quaterions
        this is a transformation from sample space to crystal space.
        Perform on conjugate of quaternion for crystal to sample. For a
        quaternion representing a passive rotation from CS1 to CS2 and a
        fixed vector V defined in CS1, this gives the coordinates
        of V in CS2.

        Parameters
        ----------
        vector : numpy.ndarray, shape 3 or equivalent
            Vector to transform.

        Returns
        -------
        numpy.ndarray, shape 3
            Transformed vector.

        """
        if not isinstance(vector, (np.ndarray, list, tuple)):
            raise TypeError("Vector must be a tuple, list or numpy array.")
        if np.array(vector).shape != (3,):
            raise TypeError("Vector must be length 3.")

        vectorQuat = Quat(0, *vector)
        vectorQuatTransformed = self.__mul__(
            vectorQuat.__mul__(self.conjugate, allow_southern=True),
            allow_southern=True
        )
        return vectorQuatTransformed.quat_coef[1:4]

    def mis_ori(
        self,
        right: 'Quat',
        symGroup: str,
        returnQuat: Optional[int] = 0
    ) -> Tuple[float, 'Quat']:
        """
        Calculate misorientation angle between 2 orientations taking
        into account the symmetries of the crystal structure.
        Angle is 2*arccos(output).

        Parameters
        ----------
        right
            Orientation to find misorientation to.
        symGroup
            Crystal type (cubic, hexagonal).
        returnQuat
            What to return: 0 for minimum misorientation, 1 for
            symmetric equivalent with minimum misorientation, 2 for both.

        Returns
        -------
        float
            Minimum misorientation.
        defdap.quat.Quat
            Symmetric equivalent orientation with minimum misorientation.

        """
        if isinstance(right, type(self)):
            # looking for max of this as it is cos of misorientation angle
            minMisOri = 0
            # loop over symmetrically equivalent orientations
            for sym in Quat.symEqv(symGroup):
                quatSym = sym * right
                currentMisOri = abs(self.dot(quatSym))
                if currentMisOri > minMisOri:   # keep if misorientation lower
                    minMisOri = currentMisOri
                    minQuatSym = quatSym

            if returnQuat == 1:
                return minQuatSym
            elif returnQuat == 2:
                return minMisOri, minQuatSym
            else:
                return minMisOri
        raise TypeError("Input must be a quaternion.")

    def mis_ori_axis(self, right: 'Quat') -> np.ndarray:
        """
        Calculate misorientation axis between 2 orientations. This
        does not consider symmetries of the crystal structure.

        Parameters
        ----------
        right : defdap.quat.Quat
            Orientation to find misorientation axis to.

        Returns
        -------
        numpy.ndarray, shape 3
            Axis of misorientation.

        """
        if isinstance(right, type(self)):
            Dq = right * self.conjugate
            Dq = Dq.quat_coef
            misOriAxis = 2 * Dq[1:4] * np.arccos(Dq[0]) / np.sqrt(1 - Dq[0]**2)
            return misOriAxis
        raise TypeError("Input must be a quaternion.")

    def plotIPF(
        self,
        direction: np.ndarray,
        symGroup: str,
        projection:  Optional[str] = None,
        plot: Optional['plotting.Plot'] = None,
        fig: Optional['matplotlib.figure.Figure'] = None,
        ax: Optional['matplotlib.axes.Axes'] = None,
        plot_colour_bar: Optional[bool] = False,
        clabel: Optional[str] = "",
        make_interactive: Optional[bool] = False,
        markerColour: Optional[Union[List[str], str]] = None,
        markerSize: Optional[float] = 40,
        **kwargs
    ) -> 'plotting.PolePlot':
        """
        Plot IPF of orientation, with relation to specified sample direction.

        Parameters
        ----------
        direction
            Sample reference direction for IPF.
        symGroup
            Crystal type (cubic, hexagonal).
        projection
             Projection to use. Either string (stereographic or lambert)
             or a function.
        plot
            Defdap plot to plot on.
        fig
            Figure to plot on, if not provided the current
            active axis is used.
        ax
            Axis to plot on, if not provided the current
            active axis is used.
        make_interactive
            If true, make the plot interactive.
        plot_colour_bar : bool
            If true, plot a colour bar next to the map.
        clabel : str
            Label for the colour bar.
        markerColour: str or list of str
            Colour of markers (only used for half and half colouring,
            otherwise use argument c).
        markerSize
            Size of markers (only used for half and half colouring,
            otherwise use argument s).
        kwargs
            All other arguments are passed to :func:`defdap.plotting.PolePlot.add_points`.

        """
        plot_params = {'marker': '+'}
        plot_params.update(kwargs)

        # Works as an instance or static method on a list of Quats
        if isinstance(self, Quat):
            quats = [self]
        else:
            quats = self

        alphaFund, betaFund = Quat.calcFundDirs(quats, direction, symGroup)

        if plot is None:
            plot = plotting.PolePlot(
                "IPF", symGroup, projection=projection,
                ax=ax, fig=fig, make_interactive=make_interactive
            )
        plot.addPoints(
            alphaFund, betaFund,
            marker_colour=markerColour, marker_size=markerSize,
            **plot_params
        )

        if plot_colour_bar:
            plot.add_colour_bar(clabel)

        return plot

    def plot_unit_cell(
        self,
        crystalStructure: 'defdap.crystal.CrystalStructure',
        OI: Optional[bool] = True,
        plot: Optional['plotting.CrystalPlot'] = None,
        fig: Optional['matplotlib.figure.Figure'] = None,
        ax: Optional['matplotlib.axes.Axes'] = None,
        make_interactive: Optional[bool] = False,
        **kwargs
    ) -> 'plotting.CrystalPlot':
        """Plots a unit cell.

        Parameters
        ----------
        crystalStructure
            Crystal structure.
        OI
            True if using oxford instruments system.
        plot
            Plot object to plot to.
        fig
            Figure to plot on, if not provided the current active axis is used.
        ax
            Axis to plot on, if not provided the current active axis is used.
        make_interactive
            True to make the plot interactive.
        kwargs
            All other arguments are passed to :func:`defdap.plotting.CrystalPlot.addVerts`.

        """
        # Set default plot parameters then update with any input
        plot_params = {}
        plot_params.update(kwargs)

        # TODO: most of this should be moved to either the crystal or
        #  plotting module

        vert = crystalStructure.vertices
        faces = crystalStructure.faces

        if crystalStructure.name == 'hexagonal':
            szFac = 0.18
            if OI:
                # Add 30 degrees to phi2 for OI
                eulerAngles = self.euler_angles()
                eulerAngles[2] += np.pi / 6
                gg = Quat.from_euler_angles(*eulerAngles).rot_matrix().T
            else:
                gg = self.rot_matrix().T

        elif crystalStructure.name == 'cubic':
            szFac = 0.25
            gg = self.rot_matrix().T

        # Rotate the lattice cell points
        pts = np.matmul(gg, vert.T).T * szFac

        # Plot unit cell
        planes = []
        for face in faces:
            planes.append(pts[face, :])

        if plot is None:
            plot = plotting.CrystalPlot(
                ax=ax, fig=fig, make_interactive=make_interactive
            )

        plot.ax.set_xlim3d(-0.15, 0.15)
        plot.ax.set_ylim3d(-0.15, 0.15)
        plot.ax.set_zlim3d(-0.15, 0.15)
        plot.ax.view_init(azim=270, elev=90)
        plot.ax._axis3don = False

        plot.addVerts(planes, **plot_params)

        return plot

# Static methods

    @staticmethod
    def create_many_quats(eulerArray: np.ndarray) -> np.ndarray:
        """Create a an array of quats from an array of Euler angles.

        Parameters
        ----------
        eulerArray
            Array of Bunge Euler angles of shape 3 x n x ... x m.

        Returns
        -------
        quats : numpy.ndarray(defdap.quat.Quat)
            Array of quat objects of shape n x ... x m.

        """
        ph1 = eulerArray[0]
        phi = eulerArray[1]
        ph2 = eulerArray[2]
        oriShape = eulerArray.shape[1:]

        quatComps = np.zeros((4,) + oriShape, dtype=float)

        quatComps[0] = np.cos(phi / 2.0) * np.cos((ph1 + ph2) / 2.0)
        quatComps[1] = -np.sin(phi / 2.0) * np.cos((ph1 - ph2) / 2.0)
        quatComps[2] = -np.sin(phi / 2.0) * np.sin((ph1 - ph2) / 2.0)
        quatComps[3] = -np.cos(phi / 2.0) * np.sin((ph1 + ph2) / 2.0)

        quats = np.empty(oriShape, dtype=Quat)

        for i, idx in enumerate(np.ndindex(oriShape)):
            quats[idx] = Quat(quatComps[(slice(None),) + idx])

        return quats

    @staticmethod
    def multiply_many_quats(quats: List['Quat'], right: 'Quat') -> List['Quat']:
        """ Multiply all quats in a list of quats, by a single quat.

        Parameters
        ----------
        quats
            List of quats to be operated on.
        right
            Single quaternion to multiply with the list of quats.

        Returns
        -------
        list(defdap.quat.Quat)

        """
        quatArray = np.array([q.quat_coef for q in quats])

        tempArray = np.zeros((len(quatArray),4), dtype=float)
        tempArray[...,0] = ((quatArray[...,0] * right.quat_coef[0]) -
                            np.dot(quatArray[...,1:4], right.quat_coef[1:4]))

        tempArray[...,1:4] = ((quatArray[...,0,None] * right.quat_coef[None, 1:4]) +
                              (right.quat_coef[0] * quatArray[..., 1:4]) +
                              np.cross(quatArray[...,1:4], right.quat_coef[1:4]))

        return [Quat(coefs) for coefs in tempArray]

    @staticmethod
    def extract_quat_comps(quats: np.ndarray) -> np.ndarray:
        """Return a NumPy array of the provided quaternion components

        Input quaternions may be given as a list of Quat objects or any iterable
        whose items have 4 components which map to the quaternion.

        Parameters
        ----------
        quats : numpy.ndarray(defdap.quat.Quat)
            A list of Quat objects to return the components of

        Returns
        -------
        numpy.ndarray
            Array of quaternion components, shape (4, ..)

        """
        quats = np.array(quats)
        quat_comps = np.empty((4,) + quats.shape)
        for idx in np.ndindex(quats.shape):
            quat_comps[(slice(None),) + idx] = quats[idx].quat_coef

        return quat_comps

    @staticmethod
    def calcSymEqvs(
        quats: np.ndarray,
        symGroup: str,
        dtype: Optional[type] = float
    ) -> np.ndarray:
        """Calculate all symmetrically equivalent quaternions of given quaternions.

        Parameters
        ----------
        quats : numpy.ndarray(defdap.quat.Quat)
            Array of quat objects.
        symGroup
            Crystal type (cubic, hexagonal).
        dtype
<<<<<<< HEAD
            Data type used for calculation, defaults to float.
=======
            Data type used for calculation, defaults to `float`.
>>>>>>> 07b3aca4

        Returns
        -------
        quatComps: numpy.ndarray, shape: (numSym x 4 x numQuats)
            Array containing all symmetrically equivalent quaternion components of input quaternions.

        """
        syms = Quat.symEqv(symGroup)
        quatComps = np.empty((len(syms), 4, len(quats)), dtype=dtype)

        # store quat components in array
        quatComps[0] = Quat.extract_quat_comps(quats)

        # calculate symmetrical equivalents
        for i, sym in enumerate(syms[1:], start=1):
            # sym[i] * quat for all points (* is quaternion product)
            quatComps[i, 0, :] = (
                quatComps[0, 0, :] * sym[0] - quatComps[0, 1, :] * sym[1] -
                quatComps[0, 2, :] * sym[2] - quatComps[0, 3, :] * sym[3])
            quatComps[i, 1, :] = (
                quatComps[0, 0, :] * sym[1] + quatComps[0, 1, :] * sym[0] -
                quatComps[0, 2, :] * sym[3] + quatComps[0, 3, :] * sym[2])
            quatComps[i, 2, :] = (
                quatComps[0, 0, :] * sym[2] + quatComps[0, 2, :] * sym[0] -
                quatComps[0, 3, :] * sym[1] + quatComps[0, 1, :] * sym[3])
            quatComps[i, 3, :] = (
                quatComps[0, 0, :] * sym[3] + quatComps[0, 3, :] * sym[0] -
                quatComps[0, 1, :] * sym[2] + quatComps[0, 2, :] * sym[1])

            # swap into positive hemisphere if required
            quatComps[i, :, quatComps[i, 0, :] < 0] *= -1

        return quatComps

    @staticmethod
    def calc_average_ori(
        quatComps: np.ndarray
    ) -> 'Quat':
        """Calculate the average orientation of given quats.

        Parameters
        ----------
        quatComps : numpy.ndarray
            Array containing all symmetrically equivalent quaternion components of given quaternions
            (shape: numSym x 4 x numQuats), can be calculated with :func:`Quat.calcSymEqvs`.

        Returns
        -------
        avOri : defdap.quat.Quat
            Average orientation of input quaternions.

        """
        avOri = np.copy(quatComps[0, :, 0])
        currMisOris = np.empty(quatComps.shape[0])

        for i in range(1, quatComps.shape[2]):
            # calculate misorientation between current average and all
            # symmetrical equivalents. Dot product of each symm quat in
            # quatComps with refOri for point i
            currMisOris[:] = abs(np.einsum(
                "ij,j->i", quatComps[:, :, i], avOri
            ))

            # find min misorientation with current average then add to it
            maxIdx = np.argmax(currMisOris[:])
            avOri += quatComps[maxIdx, :, i]

        # Convert components back to a quat and normalise
        avOri = Quat(avOri)
        avOri.normalise()

        return avOri

    @staticmethod
    def calcMisOri(
        quatComps: np.ndarray,
        refOri: 'Quat'
    ) -> Tuple[np.ndarray, 'Quat']:
        """Calculate the misorientation between the quaternions and a reference quaternion.

        Parameters
        ----------
        quatComps
            Array containing all symmetrically equivalent quaternion components of given quaternions
            (shape: numSym x 4 x numQuats), can be calculated from quats with :func:`Quat.calcSymEqvs` .
        refOri
            Reference orientation.

        Returns
        -------
        minMisOris : numpy.ndarray, len numQuats
            Minimum misorientation between quats and reference orientation.
        minQuatComps : defdap.quat.Quat
            Quaternion components describing minimum misorientation between quats and reference orientation.

        """
        misOris = np.empty((quatComps.shape[0], quatComps.shape[2]))

        # Dot product of each quat in quatComps with refOri
        misOris[:, :] = abs(np.einsum("ijk,j->ik", quatComps, refOri.quat_coef))

        maxIdxs0 = np.argmax(misOris, axis=0)
        maxIdxs1 = np.arange(misOris.shape[1])

        minMisOris = misOris[maxIdxs0, maxIdxs1]

        minQuatComps = quatComps[maxIdxs0, :, maxIdxs1].transpose()

        minMisOris[minMisOris > 1] = 1

        return minMisOris, minQuatComps

    @staticmethod
    def polarAngles(x: np.ndarray, y: np.ndarray, z: np.ndarray):
        """Convert Cartesian coordinates to polar coordinates, for an
        unit vector.

        Parameters
        ----------
        x : numpy.ndarray(float)
            x coordinate.
        y : numpy.ndarray(float)
            y coordinate.
        z : numpy.ndarray(float)
            z coordinate.

        Returns
        -------
        float, float
            inclination angle and azimuthal angle (around z axis from x
            in anticlockwise as per ISO).

        """
        mod = np.sqrt(x**2 + y**2 + z**2)
        x = x / mod
        y = y / mod
        z = z / mod

        alpha = np.arccos(z)
        beta = np.arctan2(y, x)

        return alpha, beta

    @staticmethod
    def calcIPFcolours(
        quats: np.ndarray,
        direction: np.ndarray,
        symGroup: str,
        dtype: Optional[type] = np.float32
    ) -> np.ndarray:
        """
        Calculate the RGB colours, based on the location of the given quats
        on the fundamental region of the IPF for the sample direction specified.

        Parameters
        ----------
        quats : numpy.ndarray(defdap.quat.Quat)
            Array of quat objects.
        direction
            Direction in sample space.
        symGroup
            Crystal type (cubic, hexagonal).
        dtype
            Data type to use for calculation.

        Returns
        -------
        numpy.ndarray, shape (3, numQuats)
            Array of rgb colours for each quat.

        References
        -------
        Stephen Cluff (BYU) - IPF_rgbcalc.m subroutine in OpenXY
        https://github.com/BYU-MicrostructureOfMaterials/OpenXY/blob/master/Code/PlotIPF.m

        """
        numQuats = len(quats)

        alphaFund, betaFund = Quat.calcFundDirs(
            quats, direction, symGroup, dtype=dtype
        )

        # revert to cartesians
        dirvec = np.empty((3, numQuats), dtype=dtype)
        dirvec[0, :] = np.sin(alphaFund) * np.cos(betaFund)
        dirvec[1, :] = np.sin(alphaFund) * np.sin(betaFund)
        dirvec[2, :] = np.cos(alphaFund)

        if symGroup == 'cubic':
            poleDirections = np.array([[0, 0, 1], 
                                        [1, 0, 1]/np.sqrt(2), 
                                        [1, 1, 1]/np.sqrt(3)], dtype=dtype)
        if symGroup == 'hexagonal':
            poleDirections = np.array([[0, 0, 1], 
                                        [np.sqrt(3), 1, 0]/np.sqrt(4), 
                                        [1, 0, 0]], dtype=dtype)

        rvect = np.broadcast_to(poleDirections[0].reshape((-1, 1)), (3, numQuats))
        gvect = np.broadcast_to(poleDirections[1].reshape((-1, 1)), (3, numQuats))
        bvect = np.broadcast_to(poleDirections[2].reshape((-1, 1)), (3, numQuats))

        rgb = np.zeros((3, numQuats), dtype=dtype)

        # Red Component
        RDirPlane = np.cross(dirvec, rvect, axis=0)
        GBplane = np.cross(bvect, gvect, axis=0)
        Rintersect = np.cross(RDirPlane, GBplane, axis=0)
        NORM = np.linalg.norm(Rintersect, axis=0, keepdims=True)
        NORM[NORM == 0] = 1       #Prevent division by zero
        Rintersect /= NORM

        temp = np.arccos(np.clip(np.einsum("ij,ij->j", dirvec, Rintersect), -1, 1))
        Rintersect[:, temp > (np.pi / 2)] *= -1
        rgb[0, :] = np.divide(
            np.arccos(np.clip(np.einsum("ij,ij->j", dirvec, Rintersect), -1, 1)),
            np.arccos(np.clip(np.einsum("ij,ij->j", rvect, Rintersect), -1, 1))
        )

        # Green Component
        GDirPlane = np.cross(dirvec, gvect, axis=0)
        RBplane = np.cross(rvect, bvect, axis=0)
        Gintersect = np.cross(GDirPlane, RBplane, axis=0)
        NORM = np.linalg.norm(Gintersect, axis=0, keepdims=True)
        NORM[NORM == 0] = 1       #Prevent division by zero
        Gintersect /= NORM

        temp = np.arccos(np.clip(np.einsum("ij,ij->j", dirvec, Gintersect), -1, 1))
        Gintersect[:, temp > (np.pi / 2)] *= -1
        rgb[1, :] = np.divide(
            np.arccos(np.clip(np.einsum("ij,ij->j", dirvec, Gintersect), -1, 1)),
            np.arccos(np.clip(np.einsum("ij,ij->j", gvect, Gintersect), -1, 1))
        )

        # Blue Component
        BDirPlane = np.cross(dirvec, bvect, axis=0)
        RGplane = np.cross(gvect, rvect, axis=0)
        Bintersect = np.cross(BDirPlane, RGplane, axis=0)
        NORM = np.linalg.norm(Bintersect, axis=0, keepdims=True)
        NORM[NORM == 0] = 1       #Prevent division by zero
        Bintersect /= NORM

        temp = np.arccos(np.clip(np.einsum("ij,ij->j", dirvec, Bintersect), -1, 1))
        Bintersect[:, temp > (np.pi / 2)] *= -1
        rgb[2, :] = np.divide(
            np.arccos(np.clip(np.einsum("ij,ij->j", dirvec, Bintersect), -1, 1)),
            np.arccos(np.clip(np.einsum("ij,ij->j", bvect, Bintersect), -1, 1))
        )
        rgb /= np.amax(rgb, axis=0)

        return rgb

    @staticmethod
    def calcFundDirs(
        quats: np.ndarray,
        direction: np.ndarray,
        symGroup: str,
        dtype: Optional[type] = float
    ) -> Tuple[np.ndarray, np.ndarray]:
        """
        Transform the sample direction to crystal coords based on the quats
        and find the ones in the fundamental sector of the IPF.

        Parameters
        ----------
        quats: array_like(defdap.quat.Quat)
            Array of quat objects.
        direction
            Direction in sample space.
        symGroup
            Crystal type (cubic, hexagonal).
        dtype
            Data type to use for calculation.

        Returns
        -------
        float, float
            inclination angle and azimuthal angle (around z axis from x in anticlockwise).

        """
        # convert direction to float array
        direction = np.array(direction, dtype=dtype)

        # get array of symmetry operations. shape - (numSym, 4, numQuats)
        quatCompsSym = Quat.calcSymEqvs(quats, symGroup, dtype=dtype)

        # array to store crystal directions for all orientations and symmetries
        directionCrystal = np.empty(
            (3, quatCompsSym.shape[0], quatCompsSym.shape[2]), dtype=dtype
        )

        # temp variables to use below
        quatDotVec = (quatCompsSym[:, 1, :] * direction[0] +
                      quatCompsSym[:, 2, :] * direction[1] +
                      quatCompsSym[:, 3, :] * direction[2])
        temp = (np.square(quatCompsSym[:, 0, :]) -
                np.square(quatCompsSym[:, 1, :]) -
                np.square(quatCompsSym[:, 2, :]) -
                np.square(quatCompsSym[:, 3, :]))

        # transform the pole direction to crystal coords for all
        # orientations and symmetries
        # (quatCompsSym * vectorQuat) * quatCompsSym.conjugate
        directionCrystal[0, :, :] = (
                2 * quatDotVec * quatCompsSym[:, 1, :] +
                temp * direction[0] +
                2 * quatCompsSym[:, 0, :] * (
                        quatCompsSym[:, 2, :] * direction[2] -
                        quatCompsSym[:, 3, :] * direction[1]
                )
        )
        directionCrystal[1, :, :] = (
                2 * quatDotVec * quatCompsSym[:, 2, :] +
                temp * direction[1] +
                2 * quatCompsSym[:, 0, :] * (
                        quatCompsSym[:, 3, :] * direction[0] -
                        quatCompsSym[:, 1, :] * direction[2]
                )
        )
        directionCrystal[2, :, :] = (
                2 * quatDotVec * quatCompsSym[:, 3, :] +
                temp * direction[2] +
                2 * quatCompsSym[:, 0, :] * (
                        quatCompsSym[:, 1, :] * direction[1] -
                        quatCompsSym[:, 2, :] * direction[0]
                )
        )

        # normalise vectors
        directionCrystal /= np.sqrt(np.einsum(
            'ijk,ijk->jk', directionCrystal, directionCrystal
        ))

        # move all vectors into north hemisphere
        directionCrystal[:, directionCrystal[2, :, :] < 0] *= -1

        # convert to spherical coordinates
        alpha, beta = Quat.polarAngles(
            directionCrystal[0], directionCrystal[1], directionCrystal[2]
        )

        # find the poles in the fundamental triangle
        if symGroup == "cubic":
            # first beta should be between 0 and 45 deg leaving 3
            # symmetric equivalents per orientation
            trialPoles = np.logical_and(beta >= 0, beta <= np.pi / 4)

            # if less than 3 left need to expand search slightly to
            # catch edge cases
            if np.any(np.sum(trialPoles, axis=0) < 3):
                deltaBeta = 1e-8
                trialPoles = np.logical_and(beta >= -deltaBeta,
                                            beta <= np.pi / 4 + deltaBeta)

            # now of symmetric equivalents left we want the one with
            # minimum alpha
            min_alpha_idx = np.nanargmin(np.where(trialPoles==False, np.nan, alpha), axis=0)
            betaFund = beta[min_alpha_idx, np.arange(len(min_alpha_idx))]
            alphaFund = alpha[min_alpha_idx, np.arange(len(min_alpha_idx))]

        elif symGroup == "hexagonal":
            # first beta should be between 0 and 30 deg leaving 1
            # symmetric equivalent per orientation
            trialPoles = np.logical_and(beta >= 0, beta <= np.pi / 6)
            # if less than 1 left need to expand search slightly to
            # catch edge cases
            if np.any(np.sum(trialPoles, axis=0) < 1):
                deltaBeta = 1e-8
                trialPoles = np.logical_and(beta >= -deltaBeta,
                                            beta <= np.pi / 6 + deltaBeta)

            # non-indexed points cause more than 1 symmetric equivalent, use this
            # to pick one and filter non-indexed points later
            first_idx = (trialPoles==True).argmax(axis=0)
            betaFund = beta[first_idx, np.arange(len(first_idx))]
            alphaFund = alpha[first_idx, np.arange(len(first_idx))]

        else:
            raise Exception("symGroup must be cubic or hexagonal")

        return alphaFund, betaFund

    @staticmethod
    def symEqv(symGroup: str) -> List['Quat']:
        """Returns all symmetric equivalents for a given crystal type.
        LEGACY: move to use symmetries defined in crystal structures

        Parameters
        ----------
        symGroup : str
            Crystal type (cubic, hexagonal).

        Returns
        -------
        list of defdap.quat.Quat
            Symmetrically equivalent quats.

        """
        # Dirty fix to stop circular dependency
        from defdap.crystal import crystalStructures
        try:
            return crystalStructures[symGroup].symmetries
        except KeyError:
            # return just identity if unknown structure
            return [Quat(1.0, 0.0, 0.0, 0.0)]<|MERGE_RESOLUTION|>--- conflicted
+++ resolved
@@ -691,11 +691,7 @@
         symGroup
             Crystal type (cubic, hexagonal).
         dtype
-<<<<<<< HEAD
-            Data type used for calculation, defaults to float.
-=======
-            Data type used for calculation, defaults to `float`.
->>>>>>> 07b3aca4
+            Datatype used for calculation, defaults to `float`.
 
         Returns
         -------
