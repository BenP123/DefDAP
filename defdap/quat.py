--- conflicted
+++ resolved
@@ -1,11 +1,5 @@
 import numpy as np
 import matplotlib.pyplot as plt
-<<<<<<< HEAD
-import pdb
-import matplotlib as mpl
-=======
-
->>>>>>> b824067f
 
 # be careful with deep and shallow copies
 class Quat(object):
@@ -616,51 +610,6 @@
 
         return alphaFund, betaFund
 
-<<<<<<< HEAD
-        # Green Component
-        GDirPlane = np.cross(dirvec,gvect)
-        RBplane = np.cross(rvect,bvect)
-        Gintersect = np.cross(GDirPlane,RBplane)
-        NORM = np.sqrt(np.power(Gintersect[:,0],2)+np.power(Gintersect[:,1],2)+np.power(Gintersect[:,2],2))
-        Gintersect[NORM!=0,:] = np.divide(Gintersect[NORM!=0,:],np.transpose(np.matlib.repmat(NORM[NORM!=0],3,1)))
-
-        temp = np.arccos(np.einsum("ij,ij->i",dirvec,Gintersect))
-        Gintersect[temp>(np.pi/2),:] = Gintersect[temp>(np.pi/2),:]*-1
-        rgb[:,1] = np.divide(np.arccos(np.einsum("ij,ij->i",dirvec,Gintersect)),np.arccos(np.einsum("ij,ij->i",gvect,Gintersect)))
-
-        # Blue Component
-        BDirPlane = np.cross(dirvec,bvect)
-        RGplane = np.cross(gvect,rvect)
-        Bintersect = np.cross(BDirPlane,RGplane)
-        NORM = np.sqrt(np.power(Bintersect[:,0],2)+np.power(Bintersect[:,1],2)+np.power(Bintersect[:,2],2))
-        Bintersect[NORM!=0,:] = np.divide(Bintersect[NORM!=0,:],np.transpose(np.matlib.repmat(NORM[NORM!=0],3,1)))
-
-        temp = np.arccos(np.einsum("ij,ij->i",dirvec,Bintersect))
-        Bintersect[temp>(np.pi/2),:] = Bintersect[temp>(np.pi/2),:]*-1
-        rgb[:,2] = np.divide(np.arccos(np.einsum("ij,ij->i",dirvec,Bintersect)),np.arccos(np.einsum("ij,ij->i",bvect,Bintersect)))
-        rgb = np.divide(rgb,np.transpose(np.matlib.repmat(np.amax(rgb,1),3,1)))        
-        if len(qshape)>1:
-            rgb=np.reshape(rgb,(qshape[0],qshape[1],3))
-        plt.imshow(rgb)
-
-        colourblack = np.full((np.shape(rgb)[0], np.shape(rgb)[1]),0)
-
-        for rows in range (len(rgb)):
-            for col, element in enumerate(rgb[rows]):
-                if (element == [1, 0, 0]).all():
-                    colourblack[rows][col] = 1
-
-        cmap1 = mpl.colors.LinearSegmentedColormap.from_list('my_cmap', ['white', 'black'], 256)
-        cmap1._init()
-        cmap1._lut[:, -1] = np.linspace(0, 1, cmap1.N + 3)
-
-        plt.imshow(colourblack, cmap = cmap1, vmin=0, vmax=1)
-
-        plt.show()
-        return
-        
-=======
->>>>>>> b824067f
     @staticmethod
     def symEqv(group):
         overRoot2 = np.sqrt(2) / 2
