--- conflicted
+++ resolved
@@ -243,13 +243,8 @@
         return True
 
     def buildQuatArray(self):
-<<<<<<< HEAD
-        print("\rBuilding quaternion array...", end="")
-        
-=======
         print("Building quaternion array...", end="")
 
->>>>>>> a41e3beb
         self.checkDataLoaded()
 
         if self.quatArray is None:
@@ -261,13 +256,8 @@
             eulerArray = eulerArray.transpose((2, 0, 1))
             # create the array of quat objects
             self.quatArray = Quat.createManyQuats(eulerArray)
-<<<<<<< HEAD
-            
-        print("\r                                            ", end="")
-=======
 
         print("\r", end="")
->>>>>>> a41e3beb
         return
 
     def findBoundaries(self, boundDef=10):
@@ -331,29 +321,16 @@
             for j in range(self.yDim):
                 if (misOrix[j, i] > boundDef) or (misOriy[j, i] > boundDef):
                     self.boundaries[j, i] = -1
-<<<<<<< HEAD
-                    
-        print("\r                                            ", end="")
-=======
 
         print("\r", end="")
->>>>>>> a41e3beb
         return
 
     def findPhaseBoundaries(self, setNonIndexedAs=None):
         """Finds boundaries in the phase map
         """
-<<<<<<< HEAD
-        
-        print("\rFinding phase boundaries...                 ", end="")
-        
-        phaseArrayNew = self.phaseArray
-        
-=======
-
         print("Finding phase boundaries...", end="")
 
->>>>>>> a41e3beb
+
         # make new array shifted by one to left and up
         phaseArrayShifted = np.full((self.yDim, self.xDim), -3)
         phaseArrayShifted[:-1, :-1] = self.phaseArray[1:, 1:]
@@ -364,15 +341,9 @@
 
         # where shifted array not equal to starting array, set to -1
         self.phaseBoundaries = np.zeros((self.yDim, self.xDim))
-<<<<<<< HEAD
-        self.phaseBoundaries = np.where(np.not_equal(phaseArrayNew, phaseArrayShifted), -1, 0)
-        
-        print("\r                                            ", end="")
-=======
         self.phaseBoundaries = np.where(np.not_equal(self.phaseArray, phaseArrayShifted), -1, 0)
 
         print("\r", end="")
->>>>>>> a41e3beb
 
     def plotPhaseBoundaryMap(self, dilate=False):
         """Plots phase boundary map
@@ -402,13 +373,8 @@
         plt.colorbar()
 
     def findGrains(self, minGrainSize=10):
-<<<<<<< HEAD
-        print("\rFinding grains...                        ", end="")
-        
-=======
         print("Finding grains...", end="")
 
->>>>>>> a41e3beb
         # Initialise the grain map
         self.grains = np.copy(self.boundaries)
 
@@ -436,11 +402,9 @@
 
             # update unknown points
             unknownPoints = np.where(self.grains == 0)
-<<<<<<< HEAD
-        print("\r                                            ", end="")  
-=======
+
         print("\r", end="")
->>>>>>> a41e3beb
+
         return
 
     def plotGrainMap(self):
@@ -526,25 +490,16 @@
             grain.calcAverageOri()
 
     def calcGrainMisOri(self, calcAxis=False):
-<<<<<<< HEAD
-        print("\rCalculating grain misorientations...", end="")
-        
-=======
         print("Calculating grain misorientations...", end="")
 
->>>>>>> a41e3beb
         # Check that grains have been detected in the map
         self.checkGrainsDetected()
 
         for grain in self.grainList:
             grain.buildMisOriList(calcAxis=calcAxis)
-<<<<<<< HEAD
-            
-        print("\r                                            ", end="")
-=======
 
         print("\r", end="")
->>>>>>> a41e3beb
+
         return
 
     def plotMisOriMap(self, component=0, plotGBs=False, boundaryColour='black', vmin=None, vmax=None,
@@ -586,27 +541,16 @@
                 grain.slipSystems = self.slipSystems
 
     def calcAverageGrainSchmidFactors(self, loadVector=np.array([0, 0, 1]), slipSystems=None):
-<<<<<<< HEAD
-        print("\rCalculating grain average Schmid factors...", end="")
-        
-=======
         print("Calculating grain average Schmid factors...", end="")
 
->>>>>>> a41e3beb
         # Check that grains have been detected in the map
         self.checkGrainsDetected()
 
         for grain in self.grainList:
             grain.calcAverageSchmidFactors(loadVector=loadVector, slipSystems=slipSystems)
-<<<<<<< HEAD
-                 
-        print("\r                                            ", end="")
-        
-=======
 
         print("\r", end="")
 
->>>>>>> a41e3beb
     def plotAverageGrainSchmidFactorsMap(self, plotGBs=True):
         # Check that grains have been detected in the map
         self.checkGrainsDetected()
